--- conflicted
+++ resolved
@@ -299,20 +299,11 @@
 By John Travers
 
 """
-<<<<<<< HEAD
-function a42(f, a::Real, b::Real;
-                   xtol=zero(float(a)),
-                   maxeval::Int=15,
-                   verbose::Bool=false
-             )
-
-    
-=======
 function a42(f, a, b;
       xtol=zero(float(a)),
       maxeval::Int=15,
       verbose::Bool=false)
->>>>>>> 4470a590
+
     if a > b
         a,b = b,a
     end
@@ -338,15 +329,7 @@
 Solve f(x) = 0 over bracketing interval [a,b] starting at c, with a < c < b
 
 """
-<<<<<<< HEAD
-function a42a(@nospecialize(f), a, b, c=(0.5)*(a+b);
-                   xtol=zero(float(a)),
-                   maxeval::Int=15,
-                   verbose::Bool=false
-              )
-=======
 a42a(f, a, b, c=(a+b)/2; args...) = a42a(f, a, f(a), b, f(b), c, f(c); args...)
->>>>>>> 4470a590
 
 function a42a(f, a, fa, b, fb, c, fc;
        xtol=zero(float(a)),
@@ -452,18 +435,8 @@
 # root.
 #
 # based on algorithm on page 341 of [1]
-<<<<<<< HEAD
-function bracket(@nospecialize(f), a, b, c, tol)
-
-    fa = f(a)
-    fb = f(b)
-
-=======
 function bracket(f, a, fa, b, fb, c, fc, tol)
-    # @assert fa == f(a)
-    # @assert fb == f(b)
-    # @assert fc == f(c)
->>>>>>> 4470a590
+   
     if !(a <= c <= b)
         error("c must be in (a,b)")
     end
@@ -499,16 +472,11 @@
 
 # take a secant step, if the resulting guess is very close to a or b, then
 # use bisection instead
-<<<<<<< HEAD
-function secant(@nospecialize(f), a::T, b) where {T}
-
-    c = a - f(a)/(f(b) - f(a))*(b - a)
-=======
-function secant{T}(f, a::T, fa, b, fb)
+function secant(f, a::T, fa, b, fb) where {T}
     # @assert fa == f(a)
     # @assert fb == f(b)
     c = a - fa/(fb - fa)*(b - a)
->>>>>>> 4470a590
+
     tol = eps(T)*5
     if isnan(c) || c <= a + abs(a)*tol || c >= b - abs(b)*tol
         return a + (b - a)/2, f(a+(b-a)/2)
@@ -520,18 +488,8 @@
 # approximate zero of f using quadratic interpolation
 # if the new guess is outside [a, b] we use a secant step instead
 # based on algorithm on page 330 of [1]
-<<<<<<< HEAD
-function newton_quadratic(@nospecialize(f), a, b, d, k::Int)
-
-    fa = f(a)
-    fb = f(b)
-    fd = f(d)
-=======
 function newton_quadratic(f, a, fa, b, fb, d, fd, k::Int)
-    # @assert fa == f(a)
-    # @assert fb == f(b)
-    # @assert fd == f(d)
->>>>>>> 4470a590
+   
     B = (fb - fa)/(b - a)
     A = ((fd - fb)/(d - b) - B)/(d - a)
     if A == 0
@@ -553,20 +511,9 @@
 # approximate zero of f using inverse cubic interpolation
 # if the new guess is outside [a, b] we use a quadratic step instead
 # based on algorithm on page 333 of [1]
-<<<<<<< HEAD
-function ipzero(@nospecialize(f), a, b, c, d)
-
-    fa = f(a)
-    fb = f(b)
-    fc = f(c)
-    fd = f(d)
-=======
+
 function ipzero(f, a, fa, b, fb, c, fc, d, fd)
-    # @assert fa == f(a)
-    # @assert fb == f(b)
-    # @assert fc == f(c)
-    # @assert fd == f(d)
->>>>>>> 4470a590
+   
     Q11 = (c - d)*fc/(fd - fc)
     Q21 = (b - c)*fb/(fc - fb)
     Q31 = (a - b)*fa/(fb - fa)
@@ -586,32 +533,17 @@
 
 
 # floating point comparison function
-<<<<<<< HEAD
-function almost_equal(x, y)
-    min_diff = realmin(Float64)*32
-=======
-function almost_equal{T}(x::T, y::T)
+
+function almost_equal(x::T, y::T) where {T}
     const min_diff = realmin(T)*32
->>>>>>> 4470a590
+
     abs(x - y) < min_diff
 end
 
 
 # check that all interpolation values are distinct
-<<<<<<< HEAD
-function distinct(@nospecialize(f), a, b, d, e)
-
-    f1 = f(a)
-    f2 = f(b)
-    f3 = f(d)
-    f4 = f(e)
-=======
 function distinct(f, a, f1, b, f2, d, f3, e, f4)
-    # @assert f1 == f(a)
-    # @assert f2 == f(b)
-    # @assert f3 == f(d)
-    # @assert f4 == f(e)
->>>>>>> 4470a590
+    
     !(almost_equal(f1, f2) || almost_equal(f1, f3) || almost_equal(f1, f4) ||
       almost_equal(f2, f3) || almost_equal(f2, f4) || almost_equal(f3, f4))
 end
